--- conflicted
+++ resolved
@@ -43,17 +43,13 @@
         builder.RegisterService(&actionService);
 
         Mission mission(_dc.system());
-        MissionServiceImpl missionService(mission);
+        MissionServiceImpl<dronecore::Mission> missionService(mission);
 
         builder.RegisterService(&missionService);
 
         Telemetry telemetry(_dc.system());
-<<<<<<< HEAD
-        TelemetryServiceImpl<dronecore::Telemetry> telemetryService(telemetry);
+        TelemetryServiceImpl<> telemetryService(telemetry);
 
-=======
-        TelemetryServiceImpl<> telemetryService(telemetry);
->>>>>>> d7f733f8
         builder.RegisterService(&telemetryService);
 
         _server = builder.BuildAndStart();
